--- conflicted
+++ resolved
@@ -87,11 +87,7 @@
             self.identity = self.get_identity()
         except Exception as e:
             raise KeepassConnectionError(
-<<<<<<< HEAD
-                'The identity could not be obtained from ' +
-=======
                 'The identity could not be obtained from '
->>>>>>> 8f8fafeb
                 'KeepassXC: {}'.format(e)
             )
 
@@ -141,7 +137,6 @@
         try:
             logins = self.connection.get_logins(
                 self.identity,
-<<<<<<< HEAD
                 url='ssh://{}'.format(host_name)
             )
         except ProtocolError as e:
@@ -151,30 +146,17 @@
             raise AnsibleKeepassError(
                 'ProtocolError on connection: {}'.format(e)
             )
-=======
-                url='ssh:{}'.format(host_name)
-            )
-        except ProtocolError:
-            return
->>>>>>> 8f8fafeb
         except Exception as e:
             raise KeepassXCError(
                 'Error obtaining host name {}: {}'.format(host_name, e)
             )
-<<<<<<< HEAD
         if len(logins) > 1:
             raise KeepassXCError(
                 'Error obtaining host name {}: '.format(host_name) +
                 'multiple values returned'
             )
         return logins[0]['password']
-=======
-        return next(iter(logins), {}).get('password')
-
-
-def get_host_names(host):
-    return [host.name] + [group.name for group in host.groups]
->>>>>>> 8f8fafeb
+
 
 class VarsModule(BaseVarsPlugin):
     """
@@ -182,19 +164,7 @@
     browser plugin).
     """
 
-<<<<<<< HEAD
     KEEPASS_CLASSES = {
-=======
-def get_keepass_class():
-    keepass_class = os.environ.get('KEEPASS_CLASS')
-    if not keepass_class:
-        for process in psutil.process_iter():
-            process_name = process.name().lower() or ''
-            if process_name in KEEPASSXC_PROCESS_NAMES:
-                keepass_class = 'KeepassXC'
-                break
-    return {
->>>>>>> 8f8fafeb
         'KeepassXC': KeepassXC,
         'KeepassHTTP': KeepassHTTP,
     }
@@ -209,35 +179,8 @@
     # again, instantiated per task, thus no ``lru_cache`` etc.
     become_pass_cache = {}
 
-<<<<<<< HEAD
     @classmethod
     def get_keepass_class(cls):
-=======
-class TaskExecutor(_TaskExecutor):
-    def __init__(self, host, task, job_vars, play_context, *args,
-                    **kwargs):
-        become = task.become or play_context.become
-        if become and not job_vars.get('ansible_become_pass'):
-            password = NONE
-            cls = get_keepass_class()
-            try:
-                kp = get_or_create_conn(cls)
-                password = kp.get_cached_password(host)
-            except AnsibleKeepassError as e:
-                display.error(e)
-            if password is None:
-                display.warning(
-                    'The password could not be obtained using '
-                    '{}. Hosts tried: '.format(cls.__name__) +
-                    '{}. '.format(', '.join(get_host_names(host))) +
-                    'Maybe the password is not in the database or does '
-                    'not have the url.'
-                )
-            elif password not in [None, NONE]:
-                job_vars['ansible_become_pass'] = password
-        super(TaskExecutor, self).__init__(host, task, job_vars,
-            play_context, *args, **kwargs)
->>>>>>> 8f8fafeb
 
         class_name = os.environ.get('KEEPASS_CLASS')
         if class_name is not None:
